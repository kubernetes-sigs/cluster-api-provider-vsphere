--- conflicted
+++ resolved
@@ -18,7 +18,21 @@
     singular: vspherecluster
   scope: Namespaced
   versions:
-  - name: v1alpha3
+  - additionalPrinterColumns:
+    - description: Cluster infrastructure is ready for VSphereMachine
+      jsonPath: .status.ready
+      name: Ready
+      type: string
+    - description: Server is the address of the vSphere endpoint.
+      jsonPath: .spec.server
+      name: Server
+      type: string
+    - description: API Endpoint
+      jsonPath: .spec.controlPlaneEndpoint[0]
+      name: ControlPlaneEndpoint
+      priority: 1
+      type: string
+    name: v1alpha3
     schema:
       openAPIV3Schema:
         description: VSphereCluster is the Schema for the vsphereclusters API
@@ -350,25 +364,7 @@
     storage: false
     subresources:
       status: {}
-<<<<<<< HEAD
-  - additionalPrinterColumns:
-    - description: Cluster infrastructure is ready for VSphereMachine
-      jsonPath: .status.ready
-      name: Ready
-      type: string
-    - description: Server is the address of the vSphere endpoint.
-      jsonPath: .spec.server
-      name: Server
-      type: string
-    - description: API Endpoint
-      jsonPath: .spec.controlPlaneEndpoint[0]
-      name: ControlPlaneEndpoint
-      priority: 1
-      type: string
-    name: v1alpha3
-=======
   - name: v1alpha4
->>>>>>> 75972759
     schema:
       openAPIV3Schema:
         description: VSphereCluster is the Schema for the vsphereclusters API
