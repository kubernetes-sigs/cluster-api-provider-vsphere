
---
apiVersion: apiextensions.k8s.io/v1
kind: CustomResourceDefinition
metadata:
  annotations:
    controller-gen.kubebuilder.io/version: v0.2.9
  creationTimestamp: null
  name: vspheremachines.infrastructure.cluster.x-k8s.io
spec:
  group: infrastructure.cluster.x-k8s.io
  names:
    categories:
    - cluster-api
    kind: VSphereMachine
    listKind: VSphereMachineList
    plural: vspheremachines
    singular: vspheremachine
  scope: Namespaced
  versions:
  - name: v1alpha3
    schema:
      openAPIV3Schema:
        description: VSphereMachine is the Schema for the vspheremachines API
        properties:
          apiVersion:
            description: 'APIVersion defines the versioned schema of this representation
              of an object. Servers should convert recognized schemas to the latest
              internal value, and may reject unrecognized values. More info: https://git.k8s.io/community/contributors/devel/sig-architecture/api-conventions.md#resources'
            type: string
          kind:
            description: 'Kind is a string value representing the REST resource this
              object represents. Servers may infer this from the endpoint the client
              submits requests to. Cannot be updated. In CamelCase. More info: https://git.k8s.io/community/contributors/devel/sig-architecture/api-conventions.md#types-kinds'
            type: string
          metadata:
            type: object
          spec:
            description: VSphereMachineSpec defines the desired state of VSphereMachine
            properties:
              cloneMode:
                description: CloneMode specifies the type of clone operation. The
                  LinkedClone mode is only support for templates that have at least
                  one snapshot. If the template has no snapshots, then CloneMode defaults
                  to FullClone. When LinkedClone mode is enabled the DiskGiB field
                  is ignored as it is not possible to expand disks of linked clones.
                  Defaults to LinkedClone, but fails gracefully to FullClone if the
                  source of the clone operation has no snapshots.
                type: string
              customVMXKeys:
                additionalProperties:
                  type: string
                description: CustomVMXKeys is a dictionary of advanced VMX options
                  that can be set on VM Defaults to empty map
                type: object
              datacenter:
                description: Datacenter is the name or inventory path of the datacenter
                  in which the virtual machine is created/located.
                type: string
              datastore:
                description: Datastore is the name or inventory path of the datastore
                  in which the virtual machine is created/located.
                type: string
              diskGiB:
                description: DiskGiB is the size of a virtual machine's disk, in GiB.
                  Defaults to the eponymous property value in the template from which
                  the virtual machine is cloned.
                format: int32
                type: integer
              folder:
                description: Folder is the name or inventory path of the folder in
                  which the virtual machine is created/located.
                type: string
              memoryMiB:
                description: MemoryMiB is the size of a virtual machine's memory,
                  in MiB. Defaults to the eponymous property value in the template
                  from which the virtual machine is cloned.
                format: int64
                type: integer
              network:
                description: Network is the network configuration for this machine's
                  VM.
                properties:
                  devices:
                    description: Devices is the list of network devices used by the
                      virtual machine. TODO(akutz) Make sure at least one network
                      matches the             ClusterSpec.CloudProviderConfiguration.Network.Name
                    items:
                      description: NetworkDeviceSpec defines the network configuration
                        for a virtual machine's network device.
                      properties:
                        deviceName:
                          description: DeviceName may be used to explicitly assign
                            a name to the network device as it exists in the guest
                            operating system.
                          type: string
                        dhcp4:
                          description: DHCP4 is a flag that indicates whether or not
                            to use DHCP for IPv4 on this device. If true then IPAddrs
                            should not contain any IPv4 addresses.
                          type: boolean
                        dhcp6:
                          description: DHCP6 is a flag that indicates whether or not
                            to use DHCP for IPv6 on this device. If true then IPAddrs
                            should not contain any IPv6 addresses.
                          type: boolean
                        gateway4:
                          description: Gateway4 is the IPv4 gateway used by this device.
                            Required when DHCP4 is false.
                          type: string
                        gateway6:
                          description: Gateway4 is the IPv4 gateway used by this device.
                            Required when DHCP6 is false.
                          type: string
                        ipAddrs:
                          description: IPAddrs is a list of one or more IPv4 and/or
                            IPv6 addresses to assign to this device. Required when
                            DHCP4 and DHCP6 are both false.
                          items:
                            type: string
                          type: array
                        macAddr:
                          description: MACAddr is the MAC address used by this device.
                            It is generally a good idea to omit this field and allow
                            a MAC address to be generated. Please note that this value
                            must use the VMware OUI to work with the in-tree vSphere
                            cloud provider.
                          type: string
                        mtu:
                          description: MTU is the device’s Maximum Transmission Unit
                            size in bytes.
                          format: int64
                          type: integer
                        nameservers:
                          description: Nameservers is a list of IPv4 and/or IPv6 addresses
                            used as DNS nameservers. Please note that Linux allows
                            only three nameservers (https://linux.die.net/man/5/resolv.conf).
                          items:
                            type: string
                          type: array
                        networkName:
                          description: NetworkName is the name of the vSphere network
                            to which the device will be connected.
                          type: string
                        routes:
                          description: Routes is a list of optional, static routes
                            applied to the device.
                          items:
                            description: NetworkRouteSpec defines a static network
                              route.
                            properties:
                              metric:
                                description: Metric is the weight/priority of the
                                  route.
                                format: int32
                                type: integer
                              to:
                                description: To is an IPv4 or IPv6 address.
                                type: string
                              via:
                                description: Via is an IPv4 or IPv6 address.
                                type: string
                            required:
                            - metric
                            - to
                            - via
                            type: object
                          type: array
                        searchDomains:
                          description: SearchDomains is a list of search domains used
                            when resolving IP addresses with DNS.
                          items:
                            type: string
                          type: array
                      required:
                      - networkName
                      type: object
                    type: array
                  preferredAPIServerCidr:
                    description: PreferredAPIServeCIDR is the preferred CIDR for the
                      Kubernetes API server endpoint on this machine
                    type: string
                  routes:
                    description: Routes is a list of optional, static routes applied
                      to the virtual machine.
                    items:
                      description: NetworkRouteSpec defines a static network route.
                      properties:
                        metric:
                          description: Metric is the weight/priority of the route.
                          format: int32
                          type: integer
                        to:
                          description: To is an IPv4 or IPv6 address.
                          type: string
                        via:
                          description: Via is an IPv4 or IPv6 address.
                          type: string
                      required:
                      - metric
                      - to
                      - via
                      type: object
                    type: array
                required:
                - devices
                type: object
              numCPUs:
                description: NumCPUs is the number of virtual processors in a virtual
                  machine. Defaults to the eponymous property value in the template
                  from which the virtual machine is cloned.
                format: int32
                type: integer
              numCoresPerSocket:
                description: NumCPUs is the number of cores among which to distribute
                  CPUs in this virtual machine. Defaults to the eponymous property
                  value in the template from which the virtual machine is cloned.
                format: int32
                type: integer
              providerID:
                description: ProviderID is the virtual machine's BIOS UUID formated
                  as vsphere://12345678-1234-1234-1234-123456789abc
                type: string
              resourcePool:
                description: ResourcePool is the name or inventory path of the resource
                  pool in which the virtual machine is created/located.
                type: string
              server:
                description: Server is the IP address or FQDN of the vSphere server
                  on which the virtual machine is created/located.
                type: string
              snapshot:
                description: Snapshot is the name of the snapshot from which to create
                  a linked clone. This field is ignored if LinkedClone is not enabled.
                  Defaults to the source's current snapshot.
                type: string
              storagePolicyName:
                description: StoragePolicyName of the storage policy to use with this
                  Virtual Machine
                type: string
              template:
                description: Template is the name or inventory path of the template
                  used to clone the virtual machine.
                minLength: 1
                type: string
              thumbprint:
                description: Thumbprint is the colon-separated SHA-1 checksum of the
                  given vCenter server's host certificate When this is set to empty,
                  this VirtualMachine would be created without TLS certificate validation
                  of the communication between Cluster API Provider vSphere and the
                  VMware vCenter server.
                type: string
            required:
            - network
            - template
            type: object
          status:
            description: VSphereMachineStatus defines the observed state of VSphereMachine
            properties:
              addresses:
                description: Addresses contains the VSphere instance associated addresses.
                items:
                  description: MachineAddress contains information for the node's
                    address.
                  properties:
                    address:
                      description: The machine address.
                      type: string
                    type:
                      description: Machine address type, one of Hostname, ExternalIP
                        or InternalIP.
                      type: string
                  required:
                  - address
                  - type
                  type: object
                type: array
              conditions:
                description: Conditions defines current service state of the VSphereMachine.
                items:
                  description: Condition defines an observation of a Cluster API resource
                    operational state.
                  properties:
                    lastTransitionTime:
                      description: Last time the condition transitioned from one status
                        to another. This should be when the underlying condition changed.
                        If that is not known, then using the time when the API field
                        changed is acceptable.
                      format: date-time
                      type: string
                    message:
                      description: A human readable message indicating details about
                        the transition. This field may be empty.
                      type: string
                    reason:
                      description: The reason for the condition's last transition
                        in CamelCase. The specific API may choose whether or not this
                        field is considered a guaranteed API. This field may not be
                        empty.
                      type: string
                    severity:
                      description: Severity provides an explicit classification of
                        Reason code, so the users or machines can immediately understand
                        the current situation and act accordingly. The Severity field
                        MUST be set only when Status=False.
                      type: string
                    status:
                      description: Status of the condition, one of True, False, Unknown.
                      type: string
                    type:
                      description: Type of condition in CamelCase or in foo.example.com/CamelCase.
                        Many .condition.type values are consistent across resources
                        like Available, but because arbitrary conditions can be useful
                        (see .node.status.conditions), the ability to deconflict is
                        important.
                      type: string
                  required:
                  - status
                  - type
                  type: object
                type: array
              failureMessage:
                description: "FailureMessage will be set in the event that there is
                  a terminal problem reconciling the Machine and will contain a more
                  verbose string suitable for logging and human consumption. \n This
                  field should not be set for transitive errors that a controller
                  faces that are expected to be fixed automatically over time (like
                  service outages), but instead indicate that something is fundamentally
                  wrong with the Machine's spec or the configuration of the controller,
                  and that manual intervention is required. Examples of terminal errors
                  would be invalid combinations of settings in the spec, values that
                  are unsupported by the controller, or the responsible controller
                  itself being critically misconfigured. \n Any transient errors that
                  occur during the reconciliation of Machines can be added as events
                  to the Machine object and/or logged in the controller's output."
                type: string
              failureReason:
                description: "FailureReason will be set in the event that there is
                  a terminal problem reconciling the Machine and will contain a succinct
                  value suitable for machine interpretation. \n This field should
                  not be set for transitive errors that a controller faces that are
                  expected to be fixed automatically over time (like service outages),
                  but instead indicate that something is fundamentally wrong with
                  the Machine's spec or the configuration of the controller, and that
                  manual intervention is required. Examples of terminal errors would
                  be invalid combinations of settings in the spec, values that are
                  unsupported by the controller, or the responsible controller itself
                  being critically misconfigured. \n Any transient errors that occur
                  during the reconciliation of Machines can be added as events to
                  the Machine object and/or logged in the controller's output."
                type: string
              network:
                description: Network returns the network status for each of the machine's
                  configured network interfaces.
                items:
                  description: NetworkStatus provides information about one of a VM's
                    networks.
                  properties:
                    connected:
                      description: Connected is a flag that indicates whether this
                        network is currently connected to the VM.
                      type: boolean
                    ipAddrs:
                      description: IPAddrs is one or more IP addresses reported by
                        vm-tools.
                      items:
                        type: string
                      type: array
                    macAddr:
                      description: MACAddr is the MAC address of the network device.
                      type: string
                    networkName:
                      description: NetworkName is the name of the network.
                      type: string
                  required:
                  - macAddr
                  type: object
                type: array
              ready:
                description: Ready is true when the provider resource is ready.
                type: boolean
            type: object
        type: object
    served: true
    storage: false
    subresources:
      status: {}
<<<<<<< HEAD
  - additionalPrinterColumns:
    - description: Cluster to which this VSphereMachine belongs
      jsonPath: .metadata.labels.cluster\.x-k8s\.io/cluster-name
      name: Cluster
      type: string
    - description: Machine ready status
      jsonPath: .status.ready
      name: Ready
      type: string
    - description: VSphereMachine instance ID
      jsonPath: .spec.providerID
      name: ProviderID
      type: string
    - description: Machine object which owns with this VSphereMachine
      jsonPath: .metadata.ownerReferences[?(@.kind=="Machine")].name
      name: Machine
      priority: 1
      type: string
    name: v1alpha3
=======
  - name: v1alpha4
>>>>>>> 75972759
    schema:
      openAPIV3Schema:
        description: VSphereMachine is the Schema for the vspheremachines API
        properties:
          apiVersion:
            description: 'APIVersion defines the versioned schema of this representation
              of an object. Servers should convert recognized schemas to the latest
              internal value, and may reject unrecognized values. More info: https://git.k8s.io/community/contributors/devel/sig-architecture/api-conventions.md#resources'
            type: string
          kind:
            description: 'Kind is a string value representing the REST resource this
              object represents. Servers may infer this from the endpoint the client
              submits requests to. Cannot be updated. In CamelCase. More info: https://git.k8s.io/community/contributors/devel/sig-architecture/api-conventions.md#types-kinds'
            type: string
          metadata:
            type: object
          spec:
            description: VSphereMachineSpec defines the desired state of VSphereMachine
            properties:
              cloneMode:
                description: CloneMode specifies the type of clone operation. The
                  LinkedClone mode is only support for templates that have at least
                  one snapshot. If the template has no snapshots, then CloneMode defaults
                  to FullClone. When LinkedClone mode is enabled the DiskGiB field
                  is ignored as it is not possible to expand disks of linked clones.
                  Defaults to LinkedClone, but fails gracefully to FullClone if the
                  source of the clone operation has no snapshots.
                type: string
              customVMXKeys:
                additionalProperties:
                  type: string
                description: CustomVMXKeys is a dictionary of advanced VMX options
                  that can be set on VM Defaults to empty map
                type: object
              datacenter:
                description: Datacenter is the name or inventory path of the datacenter
                  in which the virtual machine is created/located.
                type: string
              datastore:
                description: Datastore is the name or inventory path of the datastore
                  in which the virtual machine is created/located.
                type: string
              diskGiB:
                description: DiskGiB is the size of a virtual machine's disk, in GiB.
                  Defaults to the eponymous property value in the template from which
                  the virtual machine is cloned.
                format: int32
                type: integer
              folder:
                description: Folder is the name or inventory path of the folder in
                  which the virtual machine is created/located.
                type: string
              memoryMiB:
                description: MemoryMiB is the size of a virtual machine's memory,
                  in MiB. Defaults to the eponymous property value in the template
                  from which the virtual machine is cloned.
                format: int64
                type: integer
              network:
                description: Network is the network configuration for this machine's
                  VM.
                properties:
                  devices:
                    description: Devices is the list of network devices used by the
                      virtual machine. TODO(akutz) Make sure at least one network
                      matches the             ClusterSpec.CloudProviderConfiguration.Network.Name
                    items:
                      description: NetworkDeviceSpec defines the network configuration
                        for a virtual machine's network device.
                      properties:
                        deviceName:
                          description: DeviceName may be used to explicitly assign
                            a name to the network device as it exists in the guest
                            operating system.
                          type: string
                        dhcp4:
                          description: DHCP4 is a flag that indicates whether or not
                            to use DHCP for IPv4 on this device. If true then IPAddrs
                            should not contain any IPv4 addresses.
                          type: boolean
                        dhcp6:
                          description: DHCP6 is a flag that indicates whether or not
                            to use DHCP for IPv6 on this device. If true then IPAddrs
                            should not contain any IPv6 addresses.
                          type: boolean
                        gateway4:
                          description: Gateway4 is the IPv4 gateway used by this device.
                            Required when DHCP4 is false.
                          type: string
                        gateway6:
                          description: Gateway4 is the IPv4 gateway used by this device.
                            Required when DHCP6 is false.
                          type: string
                        ipAddrs:
                          description: IPAddrs is a list of one or more IPv4 and/or
                            IPv6 addresses to assign to this device. Required when
                            DHCP4 and DHCP6 are both false.
                          items:
                            type: string
                          type: array
                        macAddr:
                          description: MACAddr is the MAC address used by this device.
                            It is generally a good idea to omit this field and allow
                            a MAC address to be generated. Please note that this value
                            must use the VMware OUI to work with the in-tree vSphere
                            cloud provider.
                          type: string
                        mtu:
                          description: MTU is the device’s Maximum Transmission Unit
                            size in bytes.
                          format: int64
                          type: integer
                        nameservers:
                          description: Nameservers is a list of IPv4 and/or IPv6 addresses
                            used as DNS nameservers. Please note that Linux allows
                            only three nameservers (https://linux.die.net/man/5/resolv.conf).
                          items:
                            type: string
                          type: array
                        networkName:
                          description: NetworkName is the name of the vSphere network
                            to which the device will be connected.
                          type: string
                        routes:
                          description: Routes is a list of optional, static routes
                            applied to the device.
                          items:
                            description: NetworkRouteSpec defines a static network
                              route.
                            properties:
                              metric:
                                description: Metric is the weight/priority of the
                                  route.
                                format: int32
                                type: integer
                              to:
                                description: To is an IPv4 or IPv6 address.
                                type: string
                              via:
                                description: Via is an IPv4 or IPv6 address.
                                type: string
                            required:
                            - metric
                            - to
                            - via
                            type: object
                          type: array
                        searchDomains:
                          description: SearchDomains is a list of search domains used
                            when resolving IP addresses with DNS.
                          items:
                            type: string
                          type: array
                      required:
                      - networkName
                      type: object
                    type: array
                  preferredAPIServerCidr:
                    description: PreferredAPIServeCIDR is the preferred CIDR for the
                      Kubernetes API server endpoint on this machine
                    type: string
                  routes:
                    description: Routes is a list of optional, static routes applied
                      to the virtual machine.
                    items:
                      description: NetworkRouteSpec defines a static network route.
                      properties:
                        metric:
                          description: Metric is the weight/priority of the route.
                          format: int32
                          type: integer
                        to:
                          description: To is an IPv4 or IPv6 address.
                          type: string
                        via:
                          description: Via is an IPv4 or IPv6 address.
                          type: string
                      required:
                      - metric
                      - to
                      - via
                      type: object
                    type: array
                required:
                - devices
                type: object
              numCPUs:
                description: NumCPUs is the number of virtual processors in a virtual
                  machine. Defaults to the eponymous property value in the template
                  from which the virtual machine is cloned.
                format: int32
                type: integer
              numCoresPerSocket:
                description: NumCPUs is the number of cores among which to distribute
                  CPUs in this virtual machine. Defaults to the eponymous property
                  value in the template from which the virtual machine is cloned.
                format: int32
                type: integer
              providerID:
                description: ProviderID is the virtual machine's BIOS UUID formated
                  as vsphere://12345678-1234-1234-1234-123456789abc
                type: string
              resourcePool:
                description: ResourcePool is the name or inventory path of the resource
                  pool in which the virtual machine is created/located.
                type: string
              server:
                description: Server is the IP address or FQDN of the vSphere server
                  on which the virtual machine is created/located.
                type: string
              snapshot:
                description: Snapshot is the name of the snapshot from which to create
                  a linked clone. This field is ignored if LinkedClone is not enabled.
                  Defaults to the source's current snapshot.
                type: string
              storagePolicyName:
                description: StoragePolicyName of the storage policy to use with this
                  Virtual Machine
                type: string
              template:
                description: Template is the name or inventory path of the template
                  used to clone the virtual machine.
                minLength: 1
                type: string
              thumbprint:
                description: Thumbprint is the colon-separated SHA-1 checksum of the
                  given vCenter server's host certificate When this is set to empty,
                  this VirtualMachine would be created without TLS certificate validation
                  of the communication between Cluster API Provider vSphere and the
                  VMware vCenter server.
                type: string
            required:
            - network
            - template
            type: object
          status:
            description: VSphereMachineStatus defines the observed state of VSphereMachine
            properties:
              addresses:
                description: Addresses contains the VSphere instance associated addresses.
                items:
                  description: MachineAddress contains information for the node's
                    address.
                  properties:
                    address:
                      description: The machine address.
                      type: string
                    type:
                      description: Machine address type, one of Hostname, ExternalIP
                        or InternalIP.
                      type: string
                  required:
                  - address
                  - type
                  type: object
                type: array
              conditions:
                description: Conditions defines current service state of the VSphereMachine.
                items:
                  description: Condition defines an observation of a Cluster API resource
                    operational state.
                  properties:
                    lastTransitionTime:
                      description: Last time the condition transitioned from one status
                        to another. This should be when the underlying condition changed.
                        If that is not known, then using the time when the API field
                        changed is acceptable.
                      format: date-time
                      type: string
                    message:
                      description: A human readable message indicating details about
                        the transition. This field may be empty.
                      type: string
                    reason:
                      description: The reason for the condition's last transition
                        in CamelCase. The specific API may choose whether or not this
                        field is considered a guaranteed API. This field may not be
                        empty.
                      type: string
                    severity:
                      description: Severity provides an explicit classification of
                        Reason code, so the users or machines can immediately understand
                        the current situation and act accordingly. The Severity field
                        MUST be set only when Status=False.
                      type: string
                    status:
                      description: Status of the condition, one of True, False, Unknown.
                      type: string
                    type:
                      description: Type of condition in CamelCase or in foo.example.com/CamelCase.
                        Many .condition.type values are consistent across resources
                        like Available, but because arbitrary conditions can be useful
                        (see .node.status.conditions), the ability to deconflict is
                        important.
                      type: string
                  required:
                  - status
                  - type
                  type: object
                type: array
              failureMessage:
                description: "FailureMessage will be set in the event that there is
                  a terminal problem reconciling the Machine and will contain a more
                  verbose string suitable for logging and human consumption. \n This
                  field should not be set for transitive errors that a controller
                  faces that are expected to be fixed automatically over time (like
                  service outages), but instead indicate that something is fundamentally
                  wrong with the Machine's spec or the configuration of the controller,
                  and that manual intervention is required. Examples of terminal errors
                  would be invalid combinations of settings in the spec, values that
                  are unsupported by the controller, or the responsible controller
                  itself being critically misconfigured. \n Any transient errors that
                  occur during the reconciliation of Machines can be added as events
                  to the Machine object and/or logged in the controller's output."
                type: string
              failureReason:
                description: "FailureReason will be set in the event that there is
                  a terminal problem reconciling the Machine and will contain a succinct
                  value suitable for machine interpretation. \n This field should
                  not be set for transitive errors that a controller faces that are
                  expected to be fixed automatically over time (like service outages),
                  but instead indicate that something is fundamentally wrong with
                  the Machine's spec or the configuration of the controller, and that
                  manual intervention is required. Examples of terminal errors would
                  be invalid combinations of settings in the spec, values that are
                  unsupported by the controller, or the responsible controller itself
                  being critically misconfigured. \n Any transient errors that occur
                  during the reconciliation of Machines can be added as events to
                  the Machine object and/or logged in the controller's output."
                type: string
              network:
                description: Network returns the network status for each of the machine's
                  configured network interfaces.
                items:
                  description: NetworkStatus provides information about one of a VM's
                    networks.
                  properties:
                    connected:
                      description: Connected is a flag that indicates whether this
                        network is currently connected to the VM.
                      type: boolean
                    ipAddrs:
                      description: IPAddrs is one or more IP addresses reported by
                        vm-tools.
                      items:
                        type: string
                      type: array
                    macAddr:
                      description: MACAddr is the MAC address of the network device.
                      type: string
                    networkName:
                      description: NetworkName is the name of the network.
                      type: string
                  required:
                  - macAddr
                  type: object
                type: array
              ready:
                description: Ready is true when the provider resource is ready.
                type: boolean
            type: object
        type: object
    served: true
    storage: true
    subresources:
      status: {}
status:
  acceptedNames:
    kind: ""
    plural: ""
  conditions: []
  storedVersions: []<|MERGE_RESOLUTION|>--- conflicted
+++ resolved
@@ -18,7 +18,25 @@
     singular: vspheremachine
   scope: Namespaced
   versions:
-  - name: v1alpha3
+  - additionalPrinterColumns:
+    - description: Cluster to which this VSphereMachine belongs
+      jsonPath: .metadata.labels.cluster\.x-k8s\.io/cluster-name
+      name: Cluster
+      type: string
+    - description: Machine ready status
+      jsonPath: .status.ready
+      name: Ready
+      type: string
+    - description: VSphereMachine instance ID
+      jsonPath: .spec.providerID
+      name: ProviderID
+      type: string
+    - description: Machine object which owns with this VSphereMachine
+      jsonPath: .metadata.ownerReferences[?(@.kind=="Machine")].name
+      name: Machine
+      priority: 1
+      type: string
+    name: v1alpha3
     schema:
       openAPIV3Schema:
         description: VSphereMachine is the Schema for the vspheremachines API
@@ -385,29 +403,7 @@
     storage: false
     subresources:
       status: {}
-<<<<<<< HEAD
-  - additionalPrinterColumns:
-    - description: Cluster to which this VSphereMachine belongs
-      jsonPath: .metadata.labels.cluster\.x-k8s\.io/cluster-name
-      name: Cluster
-      type: string
-    - description: Machine ready status
-      jsonPath: .status.ready
-      name: Ready
-      type: string
-    - description: VSphereMachine instance ID
-      jsonPath: .spec.providerID
-      name: ProviderID
-      type: string
-    - description: Machine object which owns with this VSphereMachine
-      jsonPath: .metadata.ownerReferences[?(@.kind=="Machine")].name
-      name: Machine
-      priority: 1
-      type: string
-    name: v1alpha3
-=======
   - name: v1alpha4
->>>>>>> 75972759
     schema:
       openAPIV3Schema:
         description: VSphereMachine is the Schema for the vspheremachines API
